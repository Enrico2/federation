--- conflicted
+++ resolved
@@ -7,7 +7,6 @@
 
 pub use self::ast::*;
 pub use self::error::ParseError;
-<<<<<<< HEAD
 pub use self::ast::*;
 
 mod visit;
@@ -15,6 +14,4 @@
 
 mod name;
 pub use self::name::*;
-=======
-pub use self::grammar::{fragment_definition, operation_definition, parse_query};
->>>>>>> 14c8db3f
+pub use self::grammar::{fragment_definition, operation_definition, parse_query};